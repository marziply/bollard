--- conflicted
+++ resolved
@@ -10,33 +10,7 @@
 
 use super::Docker;
 use crate::errors::Error;
-<<<<<<< HEAD
-
-/// Subresult type for the [List Volumes API](../struct.Docker.html#method.list_volumes)
-#[derive(Debug, Clone, Serialize, Deserialize)]
-#[serde(rename_all = "PascalCase")]
-#[allow(missing_docs)]
-pub struct VolumesListVolumesResults {
-    pub created_at: DateTime<Utc>,
-    pub name: String,
-    pub driver: String,
-    pub mountpoint: String,
-    pub labels: Option<HashMap<String, String>>,
-    pub scope: String,
-    pub options: Option<HashMap<String, String>>,
-}
-
-/// Result type for the [List Volumes API](../struct.Docker.html#method.list_volumes)
-#[derive(Debug, Clone, Serialize, Deserialize)]
-#[serde(rename_all = "PascalCase")]
-#[allow(missing_docs)]
-pub struct ListVolumesResults {
-    pub volumes: Vec<VolumesListVolumesResults>,
-    pub warnings: Option<Vec<String>>,
-}
-=======
 use crate::models::*;
->>>>>>> cb754d64
 
 /// Parameters used in the [List Volume API](../struct.Docker.html#method.list_volumes)
 #[derive(Debug, Clone, Default, Serialize)]
@@ -53,45 +27,6 @@
     pub filters: HashMap<T, Vec<T>>,
 }
 
-<<<<<<< HEAD
-#[allow(missing_docs)]
-/// Trait providing implementations for [List Volumes Options](struct.ListVolumesOptions.html)
-/// struct.
-pub trait ListVolumesQueryParams<K, V>
-where
-    K: AsRef<str>,
-    V: AsRef<str>,
-{
-    fn into_array(self) -> Result<ArrayVec<[(K, String); 1]>, Error>;
-}
-
-impl<'a, T: AsRef<str> + Eq + Hash + Serialize> ListVolumesQueryParams<&'a str, String>
-    for ListVolumesOptions<T>
-{
-    fn into_array(self) -> Result<ArrayVec<[(&'a str, String); 1]>, Error> {
-        Ok(ArrayVec::from([(
-            "filters",
-            serde_json::to_string(&self.filters)?,
-        )]))
-    }
-}
-
-/// Result type for the [Inspect Volume API](../struct.Docker.html#method.inspect_volume) and the
-/// [Create Volume API](../struct.Docker.html#method.create_volume)
-#[derive(Debug, Clone, Serialize, Deserialize)]
-#[serde(rename_all = "PascalCase")]
-#[allow(missing_docs)]
-pub struct VolumeAPI {
-    pub name: String,
-    pub driver: String,
-    pub mountpoint: String,
-    pub labels: HashMap<String, String>,
-    pub scope: String,
-    pub created_at: DateTime<Utc>,
-}
-
-=======
->>>>>>> cb754d64
 /// Volume configuration used in the [Create Volume
 /// API](../struct.Docker.html#method.create_volume)
 #[derive(Debug, Clone, Default, Serialize, Deserialize)]
@@ -157,38 +92,6 @@
     pub filters: HashMap<T, Vec<T>>,
 }
 
-<<<<<<< HEAD
-/// Trait providing implementations for [Prune Volumes Options](struct.PruneVolumesOptions.html)
-/// struct.
-#[allow(missing_docs)]
-pub trait PruneVolumesQueryParams<K, V>
-where
-    K: AsRef<str>,
-    V: AsRef<str>,
-{
-    fn into_array(self) -> Result<ArrayVec<[(K, String); 1]>, Error>;
-}
-
-impl<'a> PruneVolumesQueryParams<&'a str, String> for PruneVolumesOptions<&'a str> {
-    fn into_array(self) -> Result<ArrayVec<[(&'a str, String); 1]>, Error> {
-        Ok(ArrayVec::from([(
-            "filters",
-            serde_json::to_string(&self.filters)?,
-        )]))
-    }
-}
-
-/// Result type for the [Prune Volumes API](../struct.Docker.html#method.prune_volumes)
-#[derive(Debug, Clone, Serialize, Deserialize)]
-#[serde(rename_all = "PascalCase")]
-#[allow(missing_docs)]
-pub struct PruneVolumesResults {
-    pub volumes_deleted: Option<Vec<String>>,
-    pub space_reclaimed: u64,
-}
-
-=======
->>>>>>> cb754d64
 impl Docker {
     /// ---
     ///
